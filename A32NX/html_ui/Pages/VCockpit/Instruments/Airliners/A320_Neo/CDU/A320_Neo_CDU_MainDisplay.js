--- conflicted
+++ resolved
@@ -1015,74 +1015,6 @@
             SimVar.SetSimVarValue("L:A32NX_CABIN_READY", "Bool", 0);
         }
     }
-<<<<<<< HEAD
-    updateADIRS() {
-
-        //Get the time since last update
-        var now = Date.now();
-        if (this.lastTime == null) this.lastTime = now;
-        var deltaTime = now - this.lastTime;
-        this.lastTime = now;
-
-        var AllADIRSOn = ((SimVar.GetSimVarValue("L:A320_Neo_ADIRS_KNOB_1", "Enum") >= 1) && (SimVar.GetSimVarValue("L:A320_Neo_ADIRS_KNOB_2", "Enum") >= 1) && (SimVar.GetSimVarValue("L:A320_Neo_ADIRS_KNOB_3", "Enum") >= 1));
-        var SomeADIRSOn = ((SimVar.GetSimVarValue("L:A320_Neo_ADIRS_KNOB_1", "Enum") >= 1) || (SimVar.GetSimVarValue("L:A320_Neo_ADIRS_KNOB_2", "Enum") >= 1) || (SimVar.GetSimVarValue("L:A320_Neo_ADIRS_KNOB_3", "Enum") >= 1));
-        var ADIRSState = SimVar.GetSimVarValue("L:A320_Neo_ADIRS_STATE", "Enum");
-        var ADIRSTimer = SimVar.GetSimVarValue("L:A320_Neo_ADIRS_TIME", "Seconds");
-
-        if (!SomeADIRSOn && ADIRSState != 0) {
-            //Turn off ADIRS
-            SimVar.SetSimVarValue("L:A320_Neo_ADIRS_STATE", "Enum", 0);
-            SimVar.SetSimVarValue("L:A320_Neo_ADIRS_IN_ALIGN", "Bool", 0);
-            SimVar.SetSimVarValue("L:A32NX_ADIRS_PFD_ALIGNED_FIRST", "Bool", 0);
-            SimVar.SetSimVarValue("L:A32NX_ADIRS_PFD_ALIGNED_ATT", "Bool", 0);
-            ADIRSState = 0;
-        }
-
-        if (AllADIRSOn && ADIRSState == 0) {
-            //Start ADIRS Alignment
-            SimVar.SetSimVarValue("L:A320_Neo_ADIRS_STATE", "Enum", 1);
-            SimVar.SetSimVarValue("L:A32NX_ADIRS_PFD_ALIGNED_FIRST", "Bool", 0);
-            SimVar.SetSimVarValue("L:A32NX_ADIRS_PFD_ALIGNED_ATT", "Bool", 0);
-            ADIRSState = 1;
-            let currentLatitude = SimVar.GetSimVarValue("GPS POSITION LAT", "degree latitude")
-            ADIRSTimer = (Math.pow(currentLatitude, 2) * 0.095) + 310; //ADIRS ALIGN TIME DEPENDING ON LATITUDE.
-            SimVar.SetSimVarValue("L:A320_Neo_ADIRS_TIME", "Seconds", ADIRSTimer);
-            SimVar.SetSimVarValue("L:A32NX_Neo_ADIRS_START_TIME", "Seconds", ADIRSTimer);
-        }
-
-        if (ADIRSState == 1 && SimVar.GetSimVarValue("L:A320_Neo_ADIRS_IN_ALIGN", "Bool") == 1) {
-            if (ADIRSTimer > 0) {
-                ADIRSTimer -= deltaTime/1000;
-                SimVar.SetSimVarValue("L:A320_Neo_ADIRS_TIME", "Seconds", ADIRSTimer);
-                const ADIRSTimerStartTime = SimVar.GetSimVarValue("L:A32NX_Neo_ADIRS_START_TIME", "Seconds");
-                const secondsIntoAlignment = ADIRSTimerStartTime - ADIRSTimer;
-                if (SimVar.GetSimVarValue("L:A32NX_ADIRS_PFD_ALIGNED_FIRST", "Bool") == 0 && secondsIntoAlignment > 18) {
-                    SimVar.SetSimVarValue("L:A32NX_ADIRS_PFD_ALIGNED_FIRST", "Bool", 1);
-                }
-                if (SimVar.GetSimVarValue("L:A32NX_ADIRS_PFD_ALIGNED_ATT", "Bool") == 0 && secondsIntoAlignment > 28) {
-                    SimVar.SetSimVarValue("L:A32NX_ADIRS_PFD_ALIGNED_ATT", "Bool", 1);
-                }
-                if (ADIRSTimer <= 0) {
-                    //ADIRS Alignment Completed
-                    SimVar.SetSimVarValue("L:A320_Neo_ADIRS_STATE", "Enum", 2);
-                    SimVar.SetSimVarValue("L:A320_Neo_ADIRS_IN_ALIGN", "Bool", 0);
-                }
-            }
-        }
-
-        if (ADIRSState == 2) {
-            SimVar.SetSimVarValue("L:A32NX_ADIRS_PFD_ALIGNED_FIRST", "Bool", 1);
-            SimVar.SetSimVarValue("L:A32NX_ADIRS_PFD_ALIGNED_ATT", "Bool", 1);
-        }
-
-        //Align light
-        SimVar.SetSimVarValue("L:A320_Neo_ADIRS_ALIGN_LIGHT_1", "Bool", (SimVar.GetSimVarValue("L:A320_Neo_ADIRS_KNOB_1", "Enum") == 1 && ADIRSState != 2) );
-        SimVar.SetSimVarValue("L:A320_Neo_ADIRS_ALIGN_LIGHT_2", "Bool", (SimVar.GetSimVarValue("L:A320_Neo_ADIRS_KNOB_2", "Enum") == 1 && ADIRSState != 2) );
-        SimVar.SetSimVarValue("L:A320_Neo_ADIRS_ALIGN_LIGHT_3", "Bool", (SimVar.GetSimVarValue("L:A320_Neo_ADIRS_KNOB_3", "Enum") == 1 && ADIRSState != 2) );
-
-    }
-=======
->>>>>>> 55f1b38f
 }
 A320_Neo_CDU_MainDisplay._v1sConf1 = [
     [145, 149],
