--- conflicted
+++ resolved
@@ -1,21 +1,6 @@
 {
     "content": [
         {
-<<<<<<< HEAD
-            "path": "effects/LIGHT_A32NX_CockpitMinimalAmbiant.fx",
-            "size": 1364,
-            "date": 132440545452059412
-        },
-        {
-            "path": "effects/LIGHT_A32NX_TaxiLarge.fx",
-            "size": 1278,
-            "date": 132440545452059412
-        },
-        {
-            "path": "html_ui/Fonts/B612Mono-Regular.ttf",
-            "size": 140292,
-            "date": 132440545452089324
-=======
             "path": "effects/LIGHT_A32NX_TaxiLarge.fx",
             "size": 1203,
             "date": 132440811518104078
@@ -29,484 +14,10 @@
             "path": "html_ui/Fonts/LiberationMono.ttf.birdfont",
             "size": 1891789,
             "date": 132440811518184080
->>>>>>> e6f73876
         },
         {
             "path": "html_ui/Fonts/LiberationMono.ttf",
             "size": 596704,
-<<<<<<< HEAD
-            "date": 132440545452129216
-        },
-        {
-            "path": "html_ui/Fonts/LiberationMono.ttf.birdfont",
-            "size": 1914741,
-            "date": 132440545452219086
-        },
-        {
-            "path": "html_ui/Fonts/LiberationMonoOriginal.ttf",
-            "size": 313408,
-            "date": 132440545452258868
-        },
-        {
-            "path": "html_ui/Pages/A32NX_Core/A32NX_APU.js",
-            "size": 3682,
-            "date": 132440550507514770
-        },
-        {
-            "path": "html_ui/Pages/A32NX_Core/A32NX_Core.js",
-            "size": 295,
-            "date": 132440550507524772
-        },
-        {
-            "path": "html_ui/Pages/A32NX_Core/README.md",
-            "size": 399,
-            "date": 132440550507524772
-        },
-        {
-            "path": "html_ui/Pages/VCockpit/Instruments/Airliners/A320_Neo/BaseNDCompass.js",
-            "size": 36552,
-            "date": 132440545452318798
-        },
-        {
-            "path": "html_ui/Pages/VCockpit/Instruments/Airliners/A320_Neo/BAT/A320_Neo_BAT.css",
-            "size": 1506,
-            "date": 132440545452278814
-        },
-        {
-            "path": "html_ui/Pages/VCockpit/Instruments/Airliners/A320_Neo/BAT/A320_Neo_BAT.html",
-            "size": 1300,
-            "date": 132440545452288792
-        },
-        {
-            "path": "html_ui/Pages/VCockpit/Instruments/Airliners/A320_Neo/BAT/A320_Neo_BAT.js",
-            "size": 1387,
-            "date": 132440545452288792
-        },
-        {
-            "path": "html_ui/Pages/VCockpit/Instruments/Airliners/A320_Neo/BRK/A320_Neo_BRK.css",
-            "size": 2273,
-            "date": 132440545452298766
-        },
-        {
-            "path": "html_ui/Pages/VCockpit/Instruments/Airliners/A320_Neo/BRK/A320_Neo_BRK.html",
-            "size": 2456,
-            "date": 132440545452298766
-        },
-        {
-            "path": "html_ui/Pages/VCockpit/Instruments/Airliners/A320_Neo/BRK/A320_Neo_BRK.js",
-            "size": 12996,
-            "date": 132440545452308736
-        },
-        {
-            "path": "html_ui/Pages/VCockpit/Instruments/Airliners/A320_Neo/CDU/A320_Neo_CDU.css",
-            "size": 3586,
-            "date": 132440545452318798
-        },
-        {
-            "path": "html_ui/Pages/VCockpit/Instruments/Airliners/A320_Neo/CDU/A320_Neo_CDU.html",
-            "size": 5923,
-            "date": 132440545452328682
-        },
-        {
-            "path": "html_ui/Pages/VCockpit/Instruments/Airliners/A320_Neo/CDU/A320_Neo_CDU_AirwaysFromWaypointPage.js",
-            "size": 5848,
-            "date": 132440545452338654
-        },
-        {
-            "path": "html_ui/Pages/VCockpit/Instruments/Airliners/A320_Neo/CDU/A320_Neo_CDU_AvailableArrivalsPage.js",
-            "size": 13242,
-            "date": 132440545452338654
-        },
-        {
-            "path": "html_ui/Pages/VCockpit/Instruments/Airliners/A320_Neo/CDU/A320_Neo_CDU_AvailableDeparturesPage.js",
-            "size": 7636,
-            "date": 132440545452348628
-        },
-        {
-            "path": "html_ui/Pages/VCockpit/Instruments/Airliners/A320_Neo/CDU/A320_Neo_CDU_AvailableFlightPlanPage.js",
-            "size": 841,
-            "date": 132440545452348628
-        },
-        {
-            "path": "html_ui/Pages/VCockpit/Instruments/Airliners/A320_Neo/CDU/A320_Neo_CDU_DataIndexPage.js",
-            "size": 2126,
-            "date": 132440545452348628
-        },
-        {
-            "path": "html_ui/Pages/VCockpit/Instruments/Airliners/A320_Neo/CDU/A320_Neo_CDU_DirectToPage.js",
-            "size": 4881,
-            "date": 132440545452358602
-        },
-        {
-            "path": "html_ui/Pages/VCockpit/Instruments/Airliners/A320_Neo/CDU/A320_Neo_CDU_FlightPlanPage.js",
-            "size": 16836,
-            "date": 132440545452358602
-        },
-        {
-            "path": "html_ui/Pages/VCockpit/Instruments/Airliners/A320_Neo/CDU/A320_Neo_CDU_FuelPredPage.js",
-            "size": 2420,
-            "date": 132440545452368574
-        },
-        {
-            "path": "html_ui/Pages/VCockpit/Instruments/Airliners/A320_Neo/CDU/A320_Neo_CDU_GPSMonitor.js",
-            "size": 1924,
-            "date": 132440545452378548
-        },
-        {
-            "path": "html_ui/Pages/VCockpit/Instruments/Airliners/A320_Neo/CDU/A320_Neo_CDU_IdentPage.js",
-            "size": 652,
-            "date": 132440545452388522
-        },
-        {
-            "path": "html_ui/Pages/VCockpit/Instruments/Airliners/A320_Neo/CDU/A320_Neo_CDU_InitPage.js",
-            "size": 10200,
-            "date": 132440545452388522
-        },
-        {
-            "path": "html_ui/Pages/VCockpit/Instruments/Airliners/A320_Neo/CDU/A320_Neo_CDU_IRSMonitor.js",
-            "size": 1120,
-            "date": 132440545452378548
-        },
-        {
-            "path": "html_ui/Pages/VCockpit/Instruments/Airliners/A320_Neo/CDU/A320_Neo_CDU_IRSStatus.js",
-            "size": 1747,
-            "date": 132440545452378548
-        },
-        {
-            "path": "html_ui/Pages/VCockpit/Instruments/Airliners/A320_Neo/CDU/A320_Neo_CDU_LateralRevisionPage.js",
-            "size": 2225,
-            "date": 132440545452398568
-        },
-        {
-            "path": "html_ui/Pages/VCockpit/Instruments/Airliners/A320_Neo/CDU/A320_Neo_CDU_MainDisplay.js",
-            "size": 43469,
-            "date": 132440545452408568
-        },
-        {
-            "path": "html_ui/Pages/VCockpit/Instruments/Airliners/A320_Neo/CDU/A320_Neo_CDU_MenuPage.js",
-            "size": 501,
-            "date": 132440545452408568
-        },
-        {
-            "path": "html_ui/Pages/VCockpit/Instruments/Airliners/A320_Neo/CDU/A320_Neo_CDU_NavaidPage.js",
-            "size": 1580,
-            "date": 132440545452418442
-        },
-        {
-            "path": "html_ui/Pages/VCockpit/Instruments/Airliners/A320_Neo/CDU/A320_Neo_CDU_NavRadioPage.js",
-            "size": 8818,
-            "date": 132440545452418442
-        },
-        {
-            "path": "html_ui/Pages/VCockpit/Instruments/Airliners/A320_Neo/CDU/A320_Neo_CDU_NewWaypoint.js",
-            "size": 746,
-            "date": 132440545452418442
-        },
-        {
-            "path": "html_ui/Pages/VCockpit/Instruments/Airliners/A320_Neo/CDU/A320_Neo_CDU_PerformancePage.js",
-            "size": 25284,
-            "date": 132440545452428414
-        },
-        {
-            "path": "html_ui/Pages/VCockpit/Instruments/Airliners/A320_Neo/CDU/A320_Neo_CDU_PilotsWaypoint.js",
-            "size": 551,
-            "date": 132440545452438388
-        },
-        {
-            "path": "html_ui/Pages/VCockpit/Instruments/Airliners/A320_Neo/CDU/A320_Neo_CDU_PositionFrozen.js",
-            "size": 885,
-            "date": 132440545452438388
-        },
-        {
-            "path": "html_ui/Pages/VCockpit/Instruments/Airliners/A320_Neo/CDU/A320_Neo_CDU_PositionMonitorPage.js",
-            "size": 1094,
-            "date": 132440545452438388
-        },
-        {
-            "path": "html_ui/Pages/VCockpit/Instruments/Airliners/A320_Neo/CDU/A320_Neo_CDU_ProgressPage.js",
-            "size": 5597,
-            "date": 132440545452448360
-        },
-        {
-            "path": "html_ui/Pages/VCockpit/Instruments/Airliners/A320_Neo/CDU/A320_Neo_CDU_SelectedNavaids.js",
-            "size": 650,
-            "date": 132440545452458336
-        },
-        {
-            "path": "html_ui/Pages/VCockpit/Instruments/Airliners/A320_Neo/CDU/A320_Neo_CDU_SelectWptPage.js",
-            "size": 1766,
-            "date": 132440545452448360
-        },
-        {
-            "path": "html_ui/Pages/VCockpit/Instruments/Airliners/A320_Neo/CDU/A320_Neo_CDU_VerticalRevisionPage.js",
-            "size": 1383,
-            "date": 132440545452458336
-        },
-        {
-            "path": "html_ui/Pages/VCockpit/Instruments/Airliners/A320_Neo/CDU/A320_Neo_CDU_WaypointPage.js",
-            "size": 1535,
-            "date": 132440545452468310
-        },
-        {
-            "path": "html_ui/Pages/VCockpit/Instruments/Airliners/A320_Neo/Clock/A320_Neo_Clock.css",
-            "size": 2438,
-            "date": 132440545452468310
-        },
-        {
-            "path": "html_ui/Pages/VCockpit/Instruments/Airliners/A320_Neo/Clock/A320_Neo_Clock.html",
-            "size": 1392,
-            "date": 132440545452478282
-        },
-        {
-            "path": "html_ui/Pages/VCockpit/Instruments/Airliners/A320_Neo/Clock/A320_Neo_Clock.js",
-            "size": 5257,
-            "date": 132440550507534752
-        },
-        {
-            "path": "html_ui/Pages/VCockpit/Instruments/Airliners/A320_Neo/EICAS/A320_Neo_EICAS.css",
-            "size": 6526,
-            "date": 132440545452488256
-        },
-        {
-            "path": "html_ui/Pages/VCockpit/Instruments/Airliners/A320_Neo/EICAS/A320_Neo_EICAS.html",
-            "size": 6108,
-            "date": 132440550507544690
-        },
-        {
-            "path": "html_ui/Pages/VCockpit/Instruments/Airliners/A320_Neo/EICAS/A320_Neo_EICAS.js",
-            "size": 14856,
-            "date": 132440550507544690
-        },
-        {
-            "path": "html_ui/Pages/VCockpit/Instruments/Airliners/A320_Neo/EICAS/A32NX_LocalVarUpdater.js",
-            "size": 1567,
-            "date": 132440545452508214
-        },
-        {
-            "path": "html_ui/Pages/VCockpit/Instruments/Airliners/A320_Neo/EICAS/EICAS_Common.css",
-            "size": 1317,
-            "date": 132440545452627886
-        },
-        {
-            "path": "html_ui/Pages/VCockpit/Instruments/Airliners/A320_Neo/EICAS/EICAS_Common.html",
-            "size": 1752,
-            "date": 132440545452637856
-        },
-        {
-            "path": "html_ui/Pages/VCockpit/Instruments/Airliners/A320_Neo/EICAS/EICAS_Common.js",
-            "size": 4852,
-            "date": 132440545452637856
-        },
-        {
-            "path": "html_ui/Pages/VCockpit/Instruments/Airliners/A320_Neo/EICAS/ECAM/A320_Neo_ECAMGauge.css",
-            "size": 4252,
-            "date": 132440550507554664
-        },
-        {
-            "path": "html_ui/Pages/VCockpit/Instruments/Airliners/A320_Neo/EICAS/ECAM/A320_Neo_ECAMGauge.js",
-            "size": 23798,
-            "date": 132440550507564642
-        },
-        {
-            "path": "html_ui/Pages/VCockpit/Instruments/Airliners/A320_Neo/EICAS/ECAM/A320_Neo_LowerECAM_APU.css",
-            "size": 2001,
-            "date": 132440545452518194
-        },
-        {
-            "path": "html_ui/Pages/VCockpit/Instruments/Airliners/A320_Neo/EICAS/ECAM/A320_Neo_LowerECAM_APU.html",
-            "size": 3159,
-            "date": 132440545452518194
-        },
-        {
-            "path": "html_ui/Pages/VCockpit/Instruments/Airliners/A320_Neo/EICAS/ECAM/A320_Neo_LowerECAM_APU.js",
-            "size": 12109,
-            "date": 132440550507564642
-        },
-        {
-            "path": "html_ui/Pages/VCockpit/Instruments/Airliners/A320_Neo/EICAS/ECAM/A320_Neo_LowerECAM_BLEED.css",
-            "size": 1388,
-            "date": 132440545452528162
-        },
-        {
-            "path": "html_ui/Pages/VCockpit/Instruments/Airliners/A320_Neo/EICAS/ECAM/A320_Neo_LowerECAM_BLEED.html",
-            "size": 9950,
-            "date": 132440545452538154
-        },
-        {
-            "path": "html_ui/Pages/VCockpit/Instruments/Airliners/A320_Neo/EICAS/ECAM/A320_Neo_LowerECAM_BLEED.js",
-            "size": 4479,
-            "date": 132440545452548096
-        },
-        {
-            "path": "html_ui/Pages/VCockpit/Instruments/Airliners/A320_Neo/EICAS/ECAM/A320_Neo_LowerECAM_DOOR.css",
-            "size": 2470,
-            "date": 132440545452548096
-        },
-        {
-            "path": "html_ui/Pages/VCockpit/Instruments/Airliners/A320_Neo/EICAS/ECAM/A320_Neo_LowerECAM_DOOR.html",
-            "size": 4131,
-            "date": 132440545452558070
-        },
-        {
-            "path": "html_ui/Pages/VCockpit/Instruments/Airliners/A320_Neo/EICAS/ECAM/A320_Neo_LowerECAM_DOOR.js",
-            "size": 5142,
-            "date": 132440545452558070
-        },
-        {
-            "path": "html_ui/Pages/VCockpit/Instruments/Airliners/A320_Neo/EICAS/ECAM/A320_Neo_LowerECAM_Engine.css",
-            "size": 2008,
-            "date": 132440545452568042
-        },
-        {
-            "path": "html_ui/Pages/VCockpit/Instruments/Airliners/A320_Neo/EICAS/ECAM/A320_Neo_LowerECAM_Engine.html",
-            "size": 3804,
-            "date": 132440545452568042
-        },
-        {
-            "path": "html_ui/Pages/VCockpit/Instruments/Airliners/A320_Neo/EICAS/ECAM/A320_Neo_LowerECAM_Engine.js",
-            "size": 13481,
-            "date": 132440550507574636
-        },
-        {
-            "path": "html_ui/Pages/VCockpit/Instruments/Airliners/A320_Neo/EICAS/ECAM/A320_Neo_LowerECAM_FTCL.css",
-            "size": 3132,
-            "date": 132440545452578016
-        },
-        {
-            "path": "html_ui/Pages/VCockpit/Instruments/Airliners/A320_Neo/EICAS/ECAM/A320_Neo_LowerECAM_FTCL.html",
-            "size": 12073,
-            "date": 132440550507584578
-        },
-        {
-            "path": "html_ui/Pages/VCockpit/Instruments/Airliners/A320_Neo/EICAS/ECAM/A320_Neo_LowerECAM_FTCL.js",
-            "size": 7817,
-            "date": 132440550507584578
-        },
-        {
-            "path": "html_ui/Pages/VCockpit/Instruments/Airliners/A320_Neo/EICAS/ECAM/A320_Neo_LowerECAM_Fuel.css",
-            "size": 2349,
-            "date": 132440545452597962
-        },
-        {
-            "path": "html_ui/Pages/VCockpit/Instruments/Airliners/A320_Neo/EICAS/ECAM/A320_Neo_LowerECAM_Fuel.html",
-            "size": 8479,
-            "date": 132440545452597962
-        },
-        {
-            "path": "html_ui/Pages/VCockpit/Instruments/Airliners/A320_Neo/EICAS/ECAM/A320_Neo_LowerECAM_Fuel.js",
-            "size": 8789,
-            "date": 132440545452607940
-        },
-        {
-            "path": "html_ui/Pages/VCockpit/Instruments/Airliners/A320_Neo/EICAS/ECAM/A320_Neo_UpperECAM.css",
-            "size": 8121,
-            "date": 132440545452607940
-        },
-        {
-            "path": "html_ui/Pages/VCockpit/Instruments/Airliners/A320_Neo/EICAS/ECAM/A320_Neo_UpperECAM.html",
-            "size": 612,
-            "date": 132440545452617910
-        },
-        {
-            "path": "html_ui/Pages/VCockpit/Instruments/Airliners/A320_Neo/EICAS/ECAM/A320_Neo_UpperECAM.js",
-            "size": 85317,
-            "date": 132440550507604532
-        },
-        {
-            "path": "html_ui/Pages/VCockpit/Instruments/Airliners/A320_Neo/FCU/A320_Neo_FCU.css",
-            "size": 3553,
-            "date": 132440545452647830
-        },
-        {
-            "path": "html_ui/Pages/VCockpit/Instruments/Airliners/A320_Neo/FCU/A320_Neo_FCU.html",
-            "size": 6454,
-            "date": 132440545452647830
-        },
-        {
-            "path": "html_ui/Pages/VCockpit/Instruments/Airliners/A320_Neo/FCU/A320_Neo_FCU.js",
-            "size": 27653,
-            "date": 132440550507614500
-        },
-        {
-            "path": "html_ui/Pages/VCockpit/Instruments/Airliners/A320_Neo/MFD/A320_Neo_MFD.css",
-            "size": 8767,
-            "date": 132440545452667780
-        },
-        {
-            "path": "html_ui/Pages/VCockpit/Instruments/Airliners/A320_Neo/MFD/A320_Neo_MFD.html",
-            "size": 12159,
-            "date": 132440545452667780
-        },
-        {
-            "path": "html_ui/Pages/VCockpit/Instruments/Airliners/A320_Neo/MFD/A320_Neo_MFD.js",
-            "size": 26864,
-            "date": 132440545452677752
-        },
-        {
-            "path": "html_ui/Pages/VCockpit/Instruments/Airliners/A320_Neo/MFD/NDCompass.js",
-            "size": 37871,
-            "date": 132440545452687724
-        },
-        {
-            "path": "html_ui/Pages/VCockpit/Instruments/Airliners/A320_Neo/PFD/A320_Neo_PFD.css",
-            "size": 10437,
-            "date": 132440799520579668
-        },
-        {
-            "path": "html_ui/Pages/VCockpit/Instruments/Airliners/A320_Neo/PFD/A320_Neo_PFD.html",
-            "size": 8682,
-            "date": 132440779733280878
-        },
-        {
-            "path": "html_ui/Pages/VCockpit/Instruments/Airliners/A320_Neo/PFD/A320_Neo_PFD.js",
-            "size": 12511,
-            "date": 132440779684686244
-        },
-        {
-            "path": "html_ui/Pages/VCockpit/Instruments/Airliners/A320_Neo/PFD/Airbus_FMA.js",
-            "size": 89531,
-            "date": 132440545452717642
-        },
-        {
-            "path": "html_ui/Pages/VCockpit/Instruments/Airliners/A320_Neo/PFD/AirspeedIndicator.js",
-            "size": 139163,
-            "date": 132440545452727616
-        },
-        {
-            "path": "html_ui/Pages/VCockpit/Instruments/Airliners/A320_Neo/PFD/AltimeterIndicator.js",
-            "size": 99537,
-            "date": 132440545452727616
-        },
-        {
-            "path": "html_ui/Pages/VCockpit/Instruments/Airliners/A320_Neo/PFD/AttitudeIndicator.js",
-            "size": 102295,
-            "date": 132440545452737588
-        },
-        {
-            "path": "html_ui/Pages/VCockpit/Instruments/Airliners/A320_Neo/PFD/ILSIndicator.js",
-            "size": 22472,
-            "date": 132440545452747562
-        },
-        {
-            "path": "html_ui/Pages/VCockpit/Instruments/Airliners/A320_Neo/PFD/VerticalSpeedIndicator.js",
-            "size": 44241,
-            "date": 132440545452757534
-        },
-        {
-            "path": "SimObjects/AirPlanes/Asobo_A320_NEO/approach.FLT",
-            "size": 4238,
-            "date": 132440550507375152
-        },
-        {
-            "path": "SimObjects/AirPlanes/Asobo_A320_NEO/apron.FLT",
-            "size": 4482,
-            "date": 132440550507385140
-        },
-        {
-            "path": "SimObjects/AirPlanes/Asobo_A320_NEO/cruise.FLT",
-            "size": 4326,
-            "date": 132440550507385140
-=======
             "date": 132440811518144078
         },
         {
@@ -973,59 +484,10 @@
             "path": "SimObjects/AirPlanes/Asobo_A320_NEO/taxi.flt",
             "size": 4035,
             "date": 132440811518104078
->>>>>>> e6f73876
         },
         {
             "path": "SimObjects/AirPlanes/Asobo_A320_NEO/engines.cfg",
             "size": 10496,
-<<<<<<< HEAD
-            "date": 132440550507395092
-        },
-        {
-            "path": "SimObjects/AirPlanes/Asobo_A320_NEO/final.FLT",
-            "size": 4320,
-            "date": 132440550507395092
-        },
-        {
-            "path": "SimObjects/AirPlanes/Asobo_A320_NEO/runway.FLT",
-            "size": 4359,
-            "date": 132440550507415044
-        },
-        {
-            "path": "SimObjects/AirPlanes/Asobo_A320_NEO/systems.cfg",
-            "size": 17928,
-            "date": 132440545452039462
-        },
-        {
-            "path": "SimObjects/AirPlanes/Asobo_A320_NEO/taxi.flt",
-            "size": 4256,
-            "date": 132440550507504792
-        },
-        {
-            "path": "SimObjects/AirPlanes/Asobo_A320_NEO/Checklist/Airbus_A320neo_Checklist.xml",
-            "size": 28984,
-            "date": 132440545447037380
-        },
-        {
-            "path": "SimObjects/AirPlanes/Asobo_A320_NEO/Checklist/Library.xml",
-            "size": 72536,
-            "date": 132440545447047358
-        },
-        {
-            "path": "SimObjects/AirPlanes/Asobo_A320_NEO/model/A320_NEO_INTERIOR.xml",
-            "size": 134071,
-            "date": 132440550507415044
-        },
-        {
-            "path": "SimObjects/AirPlanes/Asobo_A320_NEO/model/A320_NEO_INTERIOR_LOD00.bin",
-            "size": 18771072,
-            "date": 132440545448842856
-        },
-        {
-            "path": "SimObjects/AirPlanes/Asobo_A320_NEO/panel/panel.xml",
-            "size": 14897,
-            "date": 132440545448862500
-=======
             "date": 132440811514824080
         },
         {
@@ -1072,24 +534,10 @@
             "path": "SimObjects/AirPlanes/Asobo_A320_NEO/sound/sound.xml",
             "size": 30570,
             "date": 132440811518104078
->>>>>>> e6f73876
         },
         {
             "path": "SimObjects/AirPlanes/Asobo_A320_NEO/sound/Asobo_A320_NEO.PC.PCK",
             "size": 59377074,
-<<<<<<< HEAD
-            "date": 132440545451979618
-        },
-        {
-            "path": "SimObjects/AirPlanes/Asobo_A320_NEO/sound/Asobo_A320_NEO_Improved.PC.PCK",
-            "size": 867903,
-            "date": 132440550507494822
-        },
-        {
-            "path": "SimObjects/AirPlanes/Asobo_A320_NEO/sound/sound.xml",
-            "size": 31055,
-            "date": 132440550507504792
-=======
             "date": 132440811518064080
         },
         {
@@ -1106,19 +554,10 @@
             "path": "SimObjects/AirPlanes/Asobo_A320_NEO/TEXTURE/A320NEO_COCKPIT_INPUTS01_ALBD.PNG.DDS",
             "size": 2097280,
             "date": 132440811514464080
->>>>>>> e6f73876
         },
         {
             "path": "SimObjects/AirPlanes/Asobo_A320_NEO/TEXTURE/A320NEO_COCKPIT_DECALSTEXT_ALBD.TIF.dds",
             "size": 1048704,
-<<<<<<< HEAD
-            "date": 132440545447107192
-        },
-        {
-            "path": "SimObjects/AirPlanes/Asobo_A320_NEO/TEXTURE/A320NEO_COCKPIT_DECALSTEXT_ALBD.TIF.DDS.json",
-            "size": 119,
-            "date": 132440545447047358
-=======
             "date": 132440811514304080
         },
         {
@@ -1130,44 +569,26 @@
             "path": "SimObjects/AirPlanes/Asobo_A320_NEO/TEXTURE/A320NEO_COCKPIT_INPUTS02_ALBD.PNG.DDS.json",
             "size": 102,
             "date": 132440811514464080
->>>>>>> e6f73876
         },
         {
             "path": "SimObjects/AirPlanes/Asobo_A320_NEO/TEXTURE/A320NEO_COCKPIT_DECALSTEXT_EMIS.PNG.dds",
             "size": 1048704,
-<<<<<<< HEAD
-            "date": 132440545447157332
-=======
             "date": 132440811514344080
->>>>>>> e6f73876
         },
         {
             "path": "SimObjects/AirPlanes/Asobo_A320_NEO/TEXTURE/A320NEO_COCKPIT_DECALSTEXT_EMIS.PNG.DDS.json",
             "size": 102,
-<<<<<<< HEAD
-            "date": 132440545447107192
-=======
             "date": 132440811514304080
->>>>>>> e6f73876
         },
         {
             "path": "SimObjects/AirPlanes/Asobo_A320_NEO/TEXTURE/A320NEO_COCKPIT_INPUTS01_ALBD.PNG.DDS",
             "size": 2097280,
-<<<<<<< HEAD
-            "date": 132440545447386450
-        },
-        {
-            "path": "SimObjects/AirPlanes/Asobo_A320_NEO/TEXTURE/A320NEO_COCKPIT_INPUTS01_ALBD.PNG.DDS.json",
-            "size": 102,
-            "date": 132440545447396414
-=======
             "date": 132440811514584082
         },
         {
             "path": "SimObjects/AirPlanes/Asobo_A320_NEO/TEXTURE/A320NEO_COCKPIT_DECALSTEXT_ALBD.TIF.DDS.json",
             "size": 119,
             "date": 132440811514264080
->>>>>>> e6f73876
         },
         {
             "path": "SimObjects/AirPlanes/Asobo_A320_NEO/TEXTURE/A320NEO_COCKPIT_INPUTS02_ALBD.PNG.dds",
@@ -1177,54 +598,6 @@
         {
             "path": "SimObjects/AirPlanes/Asobo_A320_NEO/TEXTURE/A320NEO_COCKPIT_INPUTS02_ALBD.PNG.DDS.json",
             "size": 102,
-<<<<<<< HEAD
-            "date": 132440545447406396
-        },
-        {
-            "path": "SimObjects/AirPlanes/Asobo_A320_NEO/TEXTURE/A320NEO_COCKPIT_PEDESTAL_ALBD.PNG.DDS",
-            "size": 4194432,
-            "date": 132440545447765424
-        },
-        {
-            "path": "SimObjects/AirPlanes/Asobo_A320_NEO/TEXTURE/A320NEO_COCKPIT_PEDESTAL_ALBD.PNG.DDS.json",
-            "size": 102,
-            "date": 132440545447775670
-        },
-        {
-            "path": "SimObjects/AirPlanes/Asobo_A320_NEO/TEXTURE/texture.CFG",
-            "size": 166,
-            "date": 132440545447785380
-        },
-        {
-            "path": "ModelBehaviorDefs/Airliner/Airbus.xml",
-            "size": 37721,
-            "date": 132440545446977540
-        },
-        {
-            "path": "ModelBehaviorDefs/Airliner/FMC.xml",
-            "size": 59885,
-            "date": 132440545446987512
-        },
-        {
-            "path": "ModelBehaviorDefs/Asobo/Airliner/Airbus.xml",
-            "size": 49147,
-            "date": 132440550507365176
-        },
-        {
-            "path": "ModelBehaviorDefs/Asobo/Airliner/AirlinerCommon.xml",
-            "size": 44279,
-            "date": 132440545447007458
-        },
-        {
-            "path": "ModelBehaviorDefs/Asobo/Airliner/FMC.xml",
-            "size": 62826,
-            "date": 132440545447007458
-        },
-        {
-            "path": "ModelBehaviorDefs/Asobo/Common/Subtemplates/Electrical_Subtemplates.xml",
-            "size": 72679,
-            "date": 132440545447027406
-=======
             "date": 132440811514464080
         },
         {
@@ -1271,7 +644,6 @@
             "path": "ModelBehaviorDefs/Asobo/Common/Subtemplates/Electrical_Subtemplates.xml",
             "size": 71067,
             "date": 132440811514224082
->>>>>>> e6f73876
         }
     ]
 }