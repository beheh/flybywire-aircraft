--- conflicted
+++ resolved
@@ -52,11 +52,9 @@
 1. [TEXTURES] Changed cockpit font and fixed spelling errors - @FoxinTale (Aubrey)
 1. [FCU] Remember selected pressure mode when returning from Std mode - @lhoenig (Lukas Hoenig)
 1. [TEXTURES] upgraded to 4k Textures (pedestal,throttle unit) fixed decal texture - @Pleasure0102 (Pleasure)
-<<<<<<< HEAD
+1. [PFD] Added FMAs ALT CST and ALT CST* as well as CLB magenta and DES or CLB blue - @MisterChocker (Leon)
 1. [CDU] Added CFDS display test, ATSU METAR/TAF/ATIS requests, and ATSU free text - @wpine215 (Iceman), @nistei (Nistei), @Edwin B
-=======
-1. [PFD] Added FMAs ALT CST and ALT CST* as well as CLB magenta and DES or CLB blue - @MisterChocker (Leon)
->>>>>>> 3e2478f3
+
 
 ## 0.4.0
 1. [General] Add CHANGELOG.md - @nathaninnes (Nathan Innes)
